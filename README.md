# Commit - AI-Powered Git Commit Message Generator

<<<<<<< HEAD
Generate conventional commit messages using AI. Super fast with quick mode.
=======
Commit is a powerful command-line tool that leverages AI to generate meaningful, conventional commit messages by analyzing your git diffs. It supports multiple AI providers including local models (Ollama/Deepseek) and cloud APIs (Claude, Gemini), helping you maintain consistent commit message formatting while saving time and ensuring clarity.

## ✨ Features

- **Multiple AI Provider Support**: Ollama/Deepseek (local, default), Anthropic Claude, and Google Gemini
- **Interactive Mode**: Multiple commit message suggestions with detailed analysis
- **Auto-staging**: Automatically stage changes before committing (enabled by default)
- **Smart Analysis**: Repository context and recent commit history analysis
- **Beautiful CLI**: Color-coded output with intuitive interface
- **Conventional Commits**: Follows [Conventional Commits](https://www.conventionalcommits.org/) specification
- **Flexible Configuration**: Easy setup and model switching
- **Local-First**: Works offline with local AI models
- **Seamless Integration**: Drop-in replacement for `git commit`

## 🏗️ Prerequisites

### Required
- [Bun](https://bun.sh) runtime installed
- Git initialized repository
>>>>>>> 971a622d

### AI Provider Setup (Choose one or more)

#### Option 1: Ollama/Deepseek (Local, Default)
```bash
# Install Ollama
curl -fsSL https://ollama.ai/install.sh | sh

# Pull Deepseek model (recommended)
ollama pull deepseek-r1:latest
# Or other models like:
# ollama pull codellama:7b-instruct
# ollama pull deepseek-coder:6.7b
```

#### Option 2: Anthropic Claude (Cloud)
- Get API key from [Anthropic Console](https://console.anthropic.com/)

#### Option 3: Google Gemini (Cloud)  
- Get API key from [Google AI Studio](https://aistudio.google.com/app/apikey)

<<<<<<< HEAD
```bash
bun install -g commit
```

## Quick Start

Set your Groq API key:
```bash
echo 'export GROQ_API_KEY="your_api_key_here"' >> ~/.zshrc
source ~/.zshrc
```

Then just run:
```bash
commit -q    # Analyzes all changes and auto-commits
=======
## 📦 Installation

### Method 1: Clone and Build (Recommended)
```bash
git clone https://github.com/muhammedsamal/commit.git
cd commit
bun install
bun run build

# Add to PATH for global use
sudo ln -s $(pwd)/commit /usr/local/bin/commit
```

### Method 2: Direct Installation
```bash
# Using bun
bun install -g https://github.com/muhammedsamal/commit.git

# Or clone and install
git clone https://github.com/muhammedsamal/commit.git
cd commit && bun install && bun run build
```

## ⚙️ Configuration

### Quick Setup
```bash
# Run interactive configuration
commit config
```

### Manual Setup

Create `.env.local` file for API keys (if using cloud providers):
```bash
# For Anthropic Claude
ANTHROPIC_API_KEY=your_anthropic_api_key_here

# For Google Gemini  
GEMINI_API_KEY=your_google_api_key_here
>>>>>>> 971a622d
```

### Configuration Options

The tool supports multiple configuration methods:

1. **Default**: Ollama/Deepseek running locally on `http://localhost:11434`
2. **Cloud APIs**: Claude or Gemini with API keys
3. **Custom Ollama**: Different host/port for Ollama instance

## 🚀 Usage

```bash
<<<<<<< HEAD
commit -q    # Quick mode (recommended)
commit       # Interactive mode
commit -a    # Auto-stage all changes
commit -i    # Multiple suggestions
=======
# Generate commit message (uses Deepseek locally by default)
commit

# Auto-stage all changes and commit (default behavior)
commit -a

# Use only staged changes
commit -s

# Use Anthropic Claude instead
commit --cloud

# Specify a different model
commit -m "deepseek-coder:6.7b"
>>>>>>> 971a622d
```

## Environment Variables

```bash
<<<<<<< HEAD
export GROQ_API_KEY="your_key"                    # For quick mode
export OPENAI_API_KEY="your_key"                  # For OpenAI
export ANTHROPIC_API_KEY="your_key"               # For Anthropic  
export GOOGLE_GENERATIVE_AI_API_KEY="your_key"    # For Google
```

## Quick Mode

- Uses Groq's Llama 4 Scout model
- Analyzes all changes (staged + unstaged)  
- Auto-commits without confirmation
- Requires only `GROQ_API_KEY`

Perfect for rapid development workflows.
=======
Options:
  -a, --add             Auto-stage all changes before commit (default: true)
  -i, --interactive     Interactive mode with multiple suggestions (default: true)  
  -s, --staged          Use staged changes only (default: false)
  --cloud               Use Anthropic Claude instead of local Deepseek
  -m, --model <model>   Specify model to use (e.g., deepseek-coder:6.7b)
  -h, --help            Display help information
  -v, --version         Display version information

Commands:
  config                Configure AI model settings
```

### Interactive Mode (Default)

Interactive mode provides:
- **Multiple Options**: 3 different commit message suggestions
- **Detailed Analysis**: Breakdown of changes and their impact
- **Review Changes**: Option to review diff before committing
- **Confirmation**: Confirm before final commit
- **Cancellation**: Cancel with empty message or Ctrl+C
- **Clean Exit**: Proper cleanup after successful commit

## 🤖 AI Models

### Local Models (Ollama)
- **deepseek-r1:latest** (default) - Latest Deepseek reasoning model
- **deepseek-coder:6.7b** - Optimized for code analysis
- **codellama:7b-instruct** - Code-focused Llama model
- **Any Ollama model** - Specify with `-m` flag

### Cloud Models
- **Claude 3 Sonnet** - Anthropic's balanced model (use `--cloud`)
- **Gemini 2.0 Flash** - Google's fast model
- **Custom models** - Specify with `--model` flag

## 📋 How It Works

1. **Analysis Phase**:
   - Auto-stages changes (unless `-s` used)
   - Collects git diff information
   - Gathers repository context and recent commit history
   - Analyzes file changes and their scope

2. **Generation Phase**:
   - Sends context to selected AI model
   - Generates multiple conventional commit message options
   - Provides detailed analysis of changes

3. **Interactive Selection**:
   - Presents options with explanations
   - Allows review of changes
   - Confirms selection before committing

4. **Commit Phase**:
   - Executes git commit with selected message
   - Provides success confirmation
   - Exits cleanly

## 🛠️ Troubleshooting

### Common Issues

**"Not a git repository"**
```bash
git init  # Initialize git in your project
```

**"No changes to commit"**
```bash
# Make some changes first, or use:
git add .  # Stage changes manually
commit -s  # Use staged changes only
```

**"Ollama connection failed"**
```bash
# Check if Ollama is running
ollama serve

# Or specify different host
commit -m "your-model" --host http://localhost:11434
```

**"API key missing"**
```bash
# Set up environment variables in .env.local
echo "ANTHROPIC_API_KEY=your_key" > .env.local
# or
echo "GEMINI_API_KEY=your_key" > .env.local
```

**"Model not found"**
```bash
# List available Ollama models
ollama list

# Pull a model
ollama pull deepseek-r1:latest
```

### Environment Setup Issues

**Git user not configured**
```bash
git config --global user.email "you@example.com"
git config --global user.name "Your Name"
```

**Permission issues**
```bash
# Make sure the binary is executable
chmod +x ./commit

# For global installation
sudo ln -sf $(pwd)/commit /usr/local/bin/commit
```

## 🔄 Development

To contribute or modify the tool:

```bash
# Clone and setup
git clone https://github.com/muhammedsamal/commit.git
cd commit
bun install

# Run in development mode
bun run start

# Build the project
bun run build

# Test locally
./commit --help
```

### Project Structure
```
commit/
├── src/
│   ├── index.ts           # Main CLI entry point
│   ├── cli.ts             # CLI utilities
│   └── lib/
│       ├── commit-generator.ts  # Core commit generation logic
│       └── cli-utils.ts         # Helper utilities
├── package.json           # Dependencies and scripts
├── tsconfig.json         # TypeScript configuration
└── README.md            # This file
```

## 🤝 Contributing

Contributions are welcome! Here's how to get started:

1. **Fork the Project**
2. **Create Feature Branch**: `git checkout -b feature/amazing-feature`
3. **Commit Changes**: `git commit -m 'feat: add amazing feature'`
4. **Push to Branch**: `git push origin feature/amazing-feature`
5. **Open Pull Request**

### Contribution Guidelines

- Follow [Conventional Commits](https://www.conventionalcommits.org/) specification
- Add tests for new features
- Update documentation as needed
- Ensure all existing tests pass

## 📝 Examples

### Real-world Usage Examples

```bash
# Working on a new feature
git add src/new-feature.ts
commit -s  # Use staged changes only

# Quick fix with auto-staging
echo "console.log('debug');" >> src/utils.ts
commit  # Auto-stages and commits

# Using different AI models
commit --cloud  # Use Claude
commit -m "gemini-2.0-flash"  # Use specific Gemini model
commit -m "codellama:13b"  # Use local CodeLlama model
```

### Sample Generated Messages

The tool generates conventional commit messages like:

```
feat(auth): implement OAuth2 authentication flow
fix(api): resolve rate limiting issue in user endpoint  
docs(readme): update installation instructions
refactor(utils): simplify error handling logic
test(auth): add unit tests for login validation
```

## 🎯 Best Practices

### Getting Better Results

1. **Stage Related Changes**: Group related changes for better context
2. **Clear Diffs**: Avoid mixing unrelated changes in one commit
3. **Descriptive Filenames**: Use clear, descriptive file and function names
4. **Small Commits**: Make focused, atomic commits
5. **Review Before Commit**: Use interactive mode to review suggestions

### Model Selection Tips

- **Deepseek-R1**: Best for complex reasoning and analysis
- **Deepseek-Coder**: Optimized for code-specific commits
- **Claude**: Excellent for nuanced understanding
- **Gemini**: Fast and efficient for most use cases

## 📊 Performance

### Speed Comparison

| Model | Avg Response Time | Quality | Offline |
|-------|------------------|---------|---------|
| Deepseek (Local) | 2-5s | ⭐⭐⭐⭐⭐ | ✅ |
| Claude (Cloud) | 1-3s | ⭐⭐⭐⭐⭐ | ❌ |
| Gemini (Cloud) | 1-2s | ⭐⭐⭐⭐ | ❌ |

*Times vary based on hardware and network conditions*

## 🛡️ Privacy & Security

- **Local Models**: Your code never leaves your machine
- **Cloud APIs**: Only git diff sent to AI providers (no full source code)
- **API Keys**: Stored locally in `.env.local` (never committed)
- **No Telemetry**: Tool doesn't collect or send usage data

## 📄 License

This project is licensed under the MIT License - see the [LICENSE](LICENSE) file for details.

## 🙏 Acknowledgments

- [Anthropic's Claude](https://www.anthropic.com/claude) for AI capabilities
- [Google's Gemini](https://ai.google.dev/) for AI capabilities  
- [Ollama](https://ollama.ai/) for local AI model hosting
- [Deepseek](https://deepseek.com/) for excellent coding models
- [Conventional Commits](https://www.conventionalcommits.org/) for commit message specification
- [Commander.js](https://github.com/tj/commander.js/) for CLI framework
- [Bun](https://bun.sh/) for fast JavaScript runtime

## 📞 Support

If you encounter any issues or have questions:

1. **Check Error Messages**: The tool provides helpful suggestions
2. **Review Documentation**: Check the sections above
3. **Search Issues**: Look for similar issues on GitHub
4. **Create Issue**: File a detailed issue with:
   - Your operating system
   - Bun version (`bun --version`)
   - Command you ran
   - Full error message
   - Steps to reproduce

## 🚀 What's Next?

### Planned Features

- [ ] Configuration file support
- [ ] Custom prompt templates
- [ ] Commit message history
- [ ] Integration with Git hooks
- [ ] VS Code extension
- [ ] Multi-language support
- [ ] Commit analytics

### Roadmap

- **v1.1**: Custom templates and Git hooks
- **v1.2**: VS Code integration
- **v1.3**: Advanced analytics and insights

---

⭐ **Star this project** if you find it helpful!

**Made with ❤️ by [Muhammed Samal](https://github.com/muhammedsamal)**
>>>>>>> 971a622d
<|MERGE_RESOLUTION|>--- conflicted
+++ resolved
@@ -1,52 +1,11 @@
 # Commit - AI-Powered Git Commit Message Generator
 
-<<<<<<< HEAD
 Generate conventional commit messages using AI. Super fast with quick mode.
-=======
-Commit is a powerful command-line tool that leverages AI to generate meaningful, conventional commit messages by analyzing your git diffs. It supports multiple AI providers including local models (Ollama/Deepseek) and cloud APIs (Claude, Gemini), helping you maintain consistent commit message formatting while saving time and ensuring clarity.
 
-## ✨ Features
+## Installation
 
-- **Multiple AI Provider Support**: Ollama/Deepseek (local, default), Anthropic Claude, and Google Gemini
-- **Interactive Mode**: Multiple commit message suggestions with detailed analysis
-- **Auto-staging**: Automatically stage changes before committing (enabled by default)
-- **Smart Analysis**: Repository context and recent commit history analysis
-- **Beautiful CLI**: Color-coded output with intuitive interface
-- **Conventional Commits**: Follows [Conventional Commits](https://www.conventionalcommits.org/) specification
-- **Flexible Configuration**: Easy setup and model switching
-- **Local-First**: Works offline with local AI models
-- **Seamless Integration**: Drop-in replacement for `git commit`
-
-## 🏗️ Prerequisites
-
-### Required
-- [Bun](https://bun.sh) runtime installed
-- Git initialized repository
->>>>>>> 971a622d
-
-### AI Provider Setup (Choose one or more)
-
-#### Option 1: Ollama/Deepseek (Local, Default)
 ```bash
-# Install Ollama
-curl -fsSL https://ollama.ai/install.sh | sh
-
-# Pull Deepseek model (recommended)
-ollama pull deepseek-r1:latest
-# Or other models like:
-# ollama pull codellama:7b-instruct
-# ollama pull deepseek-coder:6.7b
-```
-
-#### Option 2: Anthropic Claude (Cloud)
-- Get API key from [Anthropic Console](https://console.anthropic.com/)
-
-#### Option 3: Google Gemini (Cloud)  
-- Get API key from [Google AI Studio](https://aistudio.google.com/app/apikey)
-
-<<<<<<< HEAD
-```bash
-bun install -g commit
+bun install -g @muhammedsamal/commit
 ```
 
 ## Quick Start
@@ -60,88 +19,20 @@
 Then just run:
 ```bash
 commit -q    # Analyzes all changes and auto-commits
-=======
-## 📦 Installation
-
-### Method 1: Clone and Build (Recommended)
-```bash
-git clone https://github.com/muhammedsamal/commit.git
-cd commit
-bun install
-bun run build
-
-# Add to PATH for global use
-sudo ln -s $(pwd)/commit /usr/local/bin/commit
 ```
 
-### Method 2: Direct Installation
-```bash
-# Using bun
-bun install -g https://github.com/muhammedsamal/commit.git
-
-# Or clone and install
-git clone https://github.com/muhammedsamal/commit.git
-cd commit && bun install && bun run build
-```
-
-## ⚙️ Configuration
-
-### Quick Setup
-```bash
-# Run interactive configuration
-commit config
-```
-
-### Manual Setup
-
-Create `.env.local` file for API keys (if using cloud providers):
-```bash
-# For Anthropic Claude
-ANTHROPIC_API_KEY=your_anthropic_api_key_here
-
-# For Google Gemini  
-GEMINI_API_KEY=your_google_api_key_here
->>>>>>> 971a622d
-```
-
-### Configuration Options
-
-The tool supports multiple configuration methods:
-
-1. **Default**: Ollama/Deepseek running locally on `http://localhost:11434`
-2. **Cloud APIs**: Claude or Gemini with API keys
-3. **Custom Ollama**: Different host/port for Ollama instance
-
-## 🚀 Usage
+## Usage
 
 ```bash
-<<<<<<< HEAD
 commit -q    # Quick mode (recommended)
 commit       # Interactive mode
 commit -a    # Auto-stage all changes
 commit -i    # Multiple suggestions
-=======
-# Generate commit message (uses Deepseek locally by default)
-commit
-
-# Auto-stage all changes and commit (default behavior)
-commit -a
-
-# Use only staged changes
-commit -s
-
-# Use Anthropic Claude instead
-commit --cloud
-
-# Specify a different model
-commit -m "deepseek-coder:6.7b"
->>>>>>> 971a622d
 ```
 
 ## Environment Variables
 
 ```bash
-<<<<<<< HEAD
 export GROQ_API_KEY="your_key"                    # For quick mode
 export OPENAI_API_KEY="your_key"                  # For OpenAI
 export ANTHROPIC_API_KEY="your_key"               # For Anthropic  
@@ -155,293 +46,4 @@
 - Auto-commits without confirmation
 - Requires only `GROQ_API_KEY`
 
-Perfect for rapid development workflows.
-=======
-Options:
-  -a, --add             Auto-stage all changes before commit (default: true)
-  -i, --interactive     Interactive mode with multiple suggestions (default: true)  
-  -s, --staged          Use staged changes only (default: false)
-  --cloud               Use Anthropic Claude instead of local Deepseek
-  -m, --model <model>   Specify model to use (e.g., deepseek-coder:6.7b)
-  -h, --help            Display help information
-  -v, --version         Display version information
-
-Commands:
-  config                Configure AI model settings
-```
-
-### Interactive Mode (Default)
-
-Interactive mode provides:
-- **Multiple Options**: 3 different commit message suggestions
-- **Detailed Analysis**: Breakdown of changes and their impact
-- **Review Changes**: Option to review diff before committing
-- **Confirmation**: Confirm before final commit
-- **Cancellation**: Cancel with empty message or Ctrl+C
-- **Clean Exit**: Proper cleanup after successful commit
-
-## 🤖 AI Models
-
-### Local Models (Ollama)
-- **deepseek-r1:latest** (default) - Latest Deepseek reasoning model
-- **deepseek-coder:6.7b** - Optimized for code analysis
-- **codellama:7b-instruct** - Code-focused Llama model
-- **Any Ollama model** - Specify with `-m` flag
-
-### Cloud Models
-- **Claude 3 Sonnet** - Anthropic's balanced model (use `--cloud`)
-- **Gemini 2.0 Flash** - Google's fast model
-- **Custom models** - Specify with `--model` flag
-
-## 📋 How It Works
-
-1. **Analysis Phase**:
-   - Auto-stages changes (unless `-s` used)
-   - Collects git diff information
-   - Gathers repository context and recent commit history
-   - Analyzes file changes and their scope
-
-2. **Generation Phase**:
-   - Sends context to selected AI model
-   - Generates multiple conventional commit message options
-   - Provides detailed analysis of changes
-
-3. **Interactive Selection**:
-   - Presents options with explanations
-   - Allows review of changes
-   - Confirms selection before committing
-
-4. **Commit Phase**:
-   - Executes git commit with selected message
-   - Provides success confirmation
-   - Exits cleanly
-
-## 🛠️ Troubleshooting
-
-### Common Issues
-
-**"Not a git repository"**
-```bash
-git init  # Initialize git in your project
-```
-
-**"No changes to commit"**
-```bash
-# Make some changes first, or use:
-git add .  # Stage changes manually
-commit -s  # Use staged changes only
-```
-
-**"Ollama connection failed"**
-```bash
-# Check if Ollama is running
-ollama serve
-
-# Or specify different host
-commit -m "your-model" --host http://localhost:11434
-```
-
-**"API key missing"**
-```bash
-# Set up environment variables in .env.local
-echo "ANTHROPIC_API_KEY=your_key" > .env.local
-# or
-echo "GEMINI_API_KEY=your_key" > .env.local
-```
-
-**"Model not found"**
-```bash
-# List available Ollama models
-ollama list
-
-# Pull a model
-ollama pull deepseek-r1:latest
-```
-
-### Environment Setup Issues
-
-**Git user not configured**
-```bash
-git config --global user.email "you@example.com"
-git config --global user.name "Your Name"
-```
-
-**Permission issues**
-```bash
-# Make sure the binary is executable
-chmod +x ./commit
-
-# For global installation
-sudo ln -sf $(pwd)/commit /usr/local/bin/commit
-```
-
-## 🔄 Development
-
-To contribute or modify the tool:
-
-```bash
-# Clone and setup
-git clone https://github.com/muhammedsamal/commit.git
-cd commit
-bun install
-
-# Run in development mode
-bun run start
-
-# Build the project
-bun run build
-
-# Test locally
-./commit --help
-```
-
-### Project Structure
-```
-commit/
-├── src/
-│   ├── index.ts           # Main CLI entry point
-│   ├── cli.ts             # CLI utilities
-│   └── lib/
-│       ├── commit-generator.ts  # Core commit generation logic
-│       └── cli-utils.ts         # Helper utilities
-├── package.json           # Dependencies and scripts
-├── tsconfig.json         # TypeScript configuration
-└── README.md            # This file
-```
-
-## 🤝 Contributing
-
-Contributions are welcome! Here's how to get started:
-
-1. **Fork the Project**
-2. **Create Feature Branch**: `git checkout -b feature/amazing-feature`
-3. **Commit Changes**: `git commit -m 'feat: add amazing feature'`
-4. **Push to Branch**: `git push origin feature/amazing-feature`
-5. **Open Pull Request**
-
-### Contribution Guidelines
-
-- Follow [Conventional Commits](https://www.conventionalcommits.org/) specification
-- Add tests for new features
-- Update documentation as needed
-- Ensure all existing tests pass
-
-## 📝 Examples
-
-### Real-world Usage Examples
-
-```bash
-# Working on a new feature
-git add src/new-feature.ts
-commit -s  # Use staged changes only
-
-# Quick fix with auto-staging
-echo "console.log('debug');" >> src/utils.ts
-commit  # Auto-stages and commits
-
-# Using different AI models
-commit --cloud  # Use Claude
-commit -m "gemini-2.0-flash"  # Use specific Gemini model
-commit -m "codellama:13b"  # Use local CodeLlama model
-```
-
-### Sample Generated Messages
-
-The tool generates conventional commit messages like:
-
-```
-feat(auth): implement OAuth2 authentication flow
-fix(api): resolve rate limiting issue in user endpoint  
-docs(readme): update installation instructions
-refactor(utils): simplify error handling logic
-test(auth): add unit tests for login validation
-```
-
-## 🎯 Best Practices
-
-### Getting Better Results
-
-1. **Stage Related Changes**: Group related changes for better context
-2. **Clear Diffs**: Avoid mixing unrelated changes in one commit
-3. **Descriptive Filenames**: Use clear, descriptive file and function names
-4. **Small Commits**: Make focused, atomic commits
-5. **Review Before Commit**: Use interactive mode to review suggestions
-
-### Model Selection Tips
-
-- **Deepseek-R1**: Best for complex reasoning and analysis
-- **Deepseek-Coder**: Optimized for code-specific commits
-- **Claude**: Excellent for nuanced understanding
-- **Gemini**: Fast and efficient for most use cases
-
-## 📊 Performance
-
-### Speed Comparison
-
-| Model | Avg Response Time | Quality | Offline |
-|-------|------------------|---------|---------|
-| Deepseek (Local) | 2-5s | ⭐⭐⭐⭐⭐ | ✅ |
-| Claude (Cloud) | 1-3s | ⭐⭐⭐⭐⭐ | ❌ |
-| Gemini (Cloud) | 1-2s | ⭐⭐⭐⭐ | ❌ |
-
-*Times vary based on hardware and network conditions*
-
-## 🛡️ Privacy & Security
-
-- **Local Models**: Your code never leaves your machine
-- **Cloud APIs**: Only git diff sent to AI providers (no full source code)
-- **API Keys**: Stored locally in `.env.local` (never committed)
-- **No Telemetry**: Tool doesn't collect or send usage data
-
-## 📄 License
-
-This project is licensed under the MIT License - see the [LICENSE](LICENSE) file for details.
-
-## 🙏 Acknowledgments
-
-- [Anthropic's Claude](https://www.anthropic.com/claude) for AI capabilities
-- [Google's Gemini](https://ai.google.dev/) for AI capabilities  
-- [Ollama](https://ollama.ai/) for local AI model hosting
-- [Deepseek](https://deepseek.com/) for excellent coding models
-- [Conventional Commits](https://www.conventionalcommits.org/) for commit message specification
-- [Commander.js](https://github.com/tj/commander.js/) for CLI framework
-- [Bun](https://bun.sh/) for fast JavaScript runtime
-
-## 📞 Support
-
-If you encounter any issues or have questions:
-
-1. **Check Error Messages**: The tool provides helpful suggestions
-2. **Review Documentation**: Check the sections above
-3. **Search Issues**: Look for similar issues on GitHub
-4. **Create Issue**: File a detailed issue with:
-   - Your operating system
-   - Bun version (`bun --version`)
-   - Command you ran
-   - Full error message
-   - Steps to reproduce
-
-## 🚀 What's Next?
-
-### Planned Features
-
-- [ ] Configuration file support
-- [ ] Custom prompt templates
-- [ ] Commit message history
-- [ ] Integration with Git hooks
-- [ ] VS Code extension
-- [ ] Multi-language support
-- [ ] Commit analytics
-
-### Roadmap
-
-- **v1.1**: Custom templates and Git hooks
-- **v1.2**: VS Code integration
-- **v1.3**: Advanced analytics and insights
-
----
-
-⭐ **Star this project** if you find it helpful!
-
-**Made with ❤️ by [Muhammed Samal](https://github.com/muhammedsamal)**
->>>>>>> 971a622d
+Perfect for rapid development workflows.